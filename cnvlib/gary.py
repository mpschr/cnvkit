--- conflicted
+++ resolved
@@ -461,10 +461,7 @@
         try:
             table = pd.read_table(infile,
                                   dtype={'chromosome': 'str'})
-<<<<<<< HEAD
-=======
             # Handle some optional columns
->>>>>>> 6103ca26
             if "log2" in table.columns:
                 # Every bin needs a log2 value; the others can be NaN
                 t2 = table.dropna(subset=["log2"])
