"""Command-line interface and corresponding API for CNVkit."""
# NB: argparse CLI definitions and API functions are interwoven:
#   "_cmd_*" handles I/O and arguments processing for the command
#   "do_*" runs the command's functionality as an API
from __future__ import absolute_import, division, print_function
import argparse
import collections
import math
import multiprocessing
import os
import sys

import numpy as np

from Bio._py3k import map, range, zip
iteritems = (dict.iteritems if sys.version_info[0] < 3 else dict.items)

# If running headless, use a suitable GUI-less plotting backend
if not os.environ.get('DISPLAY'):
    import matplotlib
    try:
        matplotlib.use("Agg", force=True)
    except TypeError:
        # Older matplotlib doesn't have 'force' argument
        matplotlib.use("Agg")

from matplotlib import pyplot
from matplotlib.backends.backend_pdf import PdfPages
pyplot.ioff()

from . import (core, target, antitarget, coverage, fix, metrics, reference,
               reports, export, importers, segmentation, call,
               params, ngfrills, plots)
from .ngfrills import echo
from .cnary import CopyNumArray as _CNA
from ._version import __version__


AP = argparse.ArgumentParser(
        description="CNVkit, a command-line toolkit for copy number analysis.",
        epilog="Contact Eric Talevich <eric.talevich@ucsf.edu> for help.")
AP_subparsers = AP.add_subparsers(
        help="Sub-commands (use with -h for more info)")


# _____________________________________________________________________________
# Core pipeline

class SerialPool(object):
    """Mimic the multiprocessing.Pool interface, but run in serial."""

    def __init__(self):
        pass

    def apply_async(self, func, args):
        """Just call the function."""
        func(*args)

    # No-ops to mimic Pool
    def close(self): pass
    def join(self): pass


def pick_pool(nprocs):
    if nprocs == 1:
        return SerialPool()
    return multiprocessing.Pool(nprocs)


# batch -----------------------------------------------------------------------

def _cmd_batch(args):
    """Run the complete CNVkit pipeline on one or more BAM files."""
    # Validate/restrict options, beyond what argparse mutual exclusion can do
    if args.reference:
        bad_flags = [flag
                     for is_used, flag in (
                         (args.normal is not None,  '-n/--normal'),
                         (args.fasta,               '-f/--fasta'),
                         (args.targets,             '-t/--targets'),
                         (args.antitargets,         '-a/--antitargets'),
                         (args.access,              '-g/--access'),
                         (args.annotate,            '--annotate'),
                         (args.short_names,         '--short-names'),
                         (args.split,               '--split'),
                         (args.target_avg_size,     '--target-avg-size'),
                         (args.antitarget_avg_size, '--antitarget-avg-size'),
                         (args.antitarget_min_size, '--antitarget-min-size'),
                     ) if is_used]
        if bad_flags:
            sys.exit("If -r/--reference is given, options to construct a new " +
                     "reference (" + ", ".join(bad_flags) +
                     ") should not be used." +
                     "\n(See: cnvkit.py batch -h)")
    elif not args.targets or args.normal is None:
        sys.exit("Options -n/--normal and -t/--targets (at least) must be "
                 "given to build a new reference if -r/--reference is not used."
                 "\n(See: cnvkit.py batch -h)")

    if args.processes < 1:
        args.processes = multiprocessing.cpu_count()

    if not args.reference:
        # Build a copy number reference; update (anti)targets upon request
        args.reference, args.targets, args.antitargets = batch_make_reference(
            args.normal, args.targets, args.antitargets, args.male_reference,
            args.fasta, args.annotate, args.short_names, args.split,
            args.target_avg_size, args.access, args.antitarget_avg_size,
            args.antitarget_min_size, args.output_reference, args.output_dir,
            args.processes, args.count_reads)
    elif args.targets is None and args.antitargets is None:
        # Extract (anti)target BEDs from the given, existing CN reference
        ref_arr = _CNA.read(args.reference)
        target_coords, antitarget_coords = reference.reference2regions(ref_arr)
        ref_pfx = os.path.join(args.output_dir, core.fbase(args.reference))
        args.targets = ref_pfx + '.target-tmp.bed'
        args.antitargets = ref_pfx + '.antitarget-tmp.bed'
        core.write_tsv(args.targets, target_coords)
        core.write_tsv(args.antitargets, antitarget_coords)

    if args.bam_files:
        echo("Running", len(args.bam_files), "samples in",
             (("%d processes" % args.processes)
              if args.processes > 1 else "serial"))

        pool = pick_pool(args.processes)
        for bam in args.bam_files:
            pool.apply_async(batch_run_sample,
                             (bam, args.targets, args.antitargets, args.reference,
                              args.output_dir, args.male_reference, args.scatter,
                              args.diagram, args.rlibpath, args.count_reads))
        pool.close()
        pool.join()


def batch_make_reference(normal_bams, target_bed, antitarget_bed, male_reference,
                         fasta, annotate, short_names, split, target_avg_size,
                         access, antitarget_avg_size, antitarget_min_size,
                         output_reference, output_dir, processes, by_count):
    """Build the CN reference from normal samples, targets and antitargets."""
    # To make temporary filenames for processed targets or antitargets
    tgt_name_base, tgt_name_ext = os.path.splitext(os.path.basename(target_bed))
    if output_dir:
        tgt_name_base = os.path.join(output_dir, tgt_name_base)

    if annotate or short_names or split:
        # Pre-process baits/targets
        new_target_fname = tgt_name_base + '.target' + tgt_name_ext
        do_targets(target_bed, new_target_fname,
                    annotate, short_names, split,
                    **({'avg_size': target_avg_size}
                        if split and target_avg_size
                        else {}))
        target_bed = new_target_fname

    if not antitarget_bed:
        # Build antitarget BED from the given targets
        anti_kwargs = {}
        if access:
            anti_kwargs['access_bed'] = access
        if antitarget_avg_size:
            anti_kwargs['avg_bin_size'] = antitarget_avg_size
        if antitarget_min_size:
            anti_kwargs['min_bin_size'] = antitarget_min_size
        anti_rows = do_antitarget(target_bed, **anti_kwargs)
        # Devise a temporary antitarget filename
        antitarget_bed = tgt_name_base + '.antitarget' + tgt_name_ext
        with ngfrills.safe_write(antitarget_bed, False) as anti_file:
            i = 0
            for i, row in enumerate(anti_rows):
                anti_file.write("\t".join(row) + '\n')
            echo("Wrote", antitarget_bed,
                    "with", i + 1, "background intervals")

    if len(normal_bams) == 0:
        echo("Building a flat reference...")
        ref_arr = do_reference_flat(target_bed, antitarget_bed, fasta,
                                    male_reference)
    else:
        echo("Building a copy number reference from normal samples...")
        target_fnames = []
        antitarget_fnames = []
        # Run coverage on all normals
        pool = pick_pool(processes)
        for nbam in normal_bams:
            sample_id = core.fbase(nbam)
            sample_pfx = os.path.join(output_dir, sample_id)
            tgt_fname = sample_pfx + '.targetcoverage.cnn'
            pool.apply_async(batch_write_coverage,
                             (target_bed, nbam, tgt_fname, by_count))
            target_fnames.append(tgt_fname)
            anti_fname = sample_pfx + '.antitargetcoverage.cnn'
            pool.apply_async(batch_write_coverage,
                             (antitarget_bed, nbam, anti_fname, by_count))
            antitarget_fnames.append(anti_fname)
        pool.close()
        pool.join()
        # Build reference from *.cnn
        ref_arr = do_reference(target_fnames, antitarget_fnames, fasta,
                               male_reference)
    if not output_reference:
        output_reference = os.path.join(output_dir, "reference.cnn")
    ngfrills.ensure_path(output_reference)
    ref_arr.write(output_reference)

    return output_reference, target_bed, antitarget_bed


def batch_write_coverage(bed_fname, bam_fname, out_fname, by_count):
    """Run coverage on one sample, write to file."""
    cnarr = do_coverage(bed_fname, bam_fname, by_count)
    cnarr.write(out_fname)


def batch_run_sample(bam_fname, target_bed, antitarget_bed, ref_fname,
                     output_dir, male_reference=False, scatter=False,
                     diagram=False, rlibpath=None, by_count=False):
    """Run the pipeline on one BAM file."""
    # ENH - return probes, segments (cnarr, segarr)
    echo("Running the CNVkit pipeline on", bam_fname, "...")
    sample_id = core.fbase(bam_fname)
    sample_pfx = os.path.join(output_dir, sample_id)

    raw_tgt = do_coverage(target_bed, bam_fname, by_count)
    raw_tgt.write(sample_pfx + '.targetcoverage.cnn')

    raw_anti = do_coverage(antitarget_bed, bam_fname, by_count)
    raw_anti.write(sample_pfx + '.antitargetcoverage.cnn')

    cnarr = do_fix(raw_tgt, raw_anti, _CNA.read(ref_fname))
    cnarr.write(sample_pfx + '.cnr')

    echo("Segmenting", sample_pfx + '.cnr ...')
    segments = segmentation.do_segmentation(sample_pfx + '.cnr', False, 'cbs',
                                            rlibpath)
    segments.write(sample_pfx + '.cns')

    if scatter:
        do_scatter(cnarr, segments)
        pyplot.savefig(sample_pfx + '-scatter.pdf', format='pdf',
                       bbox_inches="tight")
        echo("Wrote", sample_pfx + '-scatter.pdf')

    if diagram:
        from cnvlib import diagram
        outfname = sample_pfx + '-diagram.pdf'
        diagram.create_diagram(cnarr, segments, 0.5, 3, outfname,
                               male_reference)
        echo("Wrote", outfname)


P_batch = AP_subparsers.add_parser('batch', help=_cmd_batch.__doc__)
P_batch.add_argument('bam_files', nargs='*',
        help="Mapped sequence reads (.bam)")
P_batch.add_argument('-y', '--male-reference', action='store_true',
        help="""Use or assume a male reference (i.e. female samples will have +1
                log-CNR of chrX; otherwise male samples would have -1 chrX).""")
P_batch.add_argument('-c', '--count-reads', action='store_true',
        help="""Get read depths by counting read midpoints within each bin.
                (An alternative algorithm).""")
P_batch.add_argument('-p', '--processes', type=int, default=1,
        help="""Number of subprocesses used to running each of the BAM files in
                parallel. Give 0 or a negative value to use the maximum number
                of available CPUs. [Default: process each BAM in serial]""")
P_batch.add_argument("--rlibpath",
        help="Path to an alternative site-library to use for R packages.")

# Reference-building options
P_batch_newref = P_batch.add_argument_group(
    "To construct a new copy number reference")
P_batch_newref.add_argument('-n', '--normal', nargs='*',
        help="""Normal samples (.bam) to construct the pooled reference.
                If this option is used but no files are given, a "flat"
                reference will be built.""")
P_batch_newref.add_argument('-f', '--fasta',
        help="Reference genome, FASTA format (e.g. UCSC hg19.fa)")
P_batch_newref.add_argument('-t', '--targets', #required=True,
        help="Target intervals (.bed or .list)")
P_batch_newref.add_argument('-a', '--antitargets', #required=True,
        help="Antitarget intervals (.bed or .list)")
# For pre-processing targets
P_batch_newref.add_argument('--annotate',
        help="""UCSC refFlat.txt or ensFlat.txt file for the reference genome.
                Pull gene names from this file and assign them to the target
                regions.""")
P_batch_newref.add_argument('--short-names', action='store_true',
        help="Reduce multi-accession bait labels to be short and consistent.")
P_batch_newref.add_argument('--split', action='store_true',
        help="Split large tiled intervals into smaller, consecutive targets.")
P_batch_newref.add_argument('--target-avg-size', type=int,
        help="Average size of split target bins (results are approximate).")
# For antitargets:
P_batch_newref.add_argument('-g', '--access',
        help="""Regions of accessible sequence on chromosomes (.bed), as
                output by genome2access.py.""")
P_batch_newref.add_argument('--antitarget-avg-size', type=int,
        help="Average size of antitarget bins (results are approximate).")
P_batch_newref.add_argument('--antitarget-min-size', type=int,
        help="Minimum size of antitarget bins (smaller regions are dropped).")
P_batch_newref.add_argument('--output-reference',
        help="""Output filename/path for the new reference file being created.
                (If given, ignores the -o/--output-dir option and will write the
                file to the given path. Otherwise, \"reference.cnn\" will be
                created in the current directory or specified output directory.)
                """)

P_batch_oldref = P_batch.add_argument_group("To reuse an existing reference")
P_batch_oldref.add_argument('-r', '--reference', #required=True,
        help="Copy number reference file (.cnn).")

# Reporting options
P_batch_report = P_batch.add_argument_group("Output options")
P_batch_report.add_argument('-d', '--output-dir', default='.',
        help="Output directory.")
P_batch_report.add_argument('--scatter', action='store_true',
        help="Create a whole-genome copy ratio profile as a PDF scatter plot.")
P_batch_report.add_argument('--diagram', action='store_true',
        help="Create a diagram of copy ratios on chromosomes as a PDF.")

P_batch.set_defaults(func=_cmd_batch)


# target ----------------------------------------------------------------------

def _cmd_target(args):
    """Transform bait intervals into targets more suitable for CNVkit."""
    do_targets(args.interval, args.output,
               args.annotate, args.short_names, args.split, args.avg_size)


def do_targets(bed_fname, out_fname, annotate=None, do_short_names=False,
               do_split=False, avg_size=200/.75):
    """Transform bait intervals into targets more suitable for CNVkit."""
    bed_rows = ngfrills.parse_regions(bed_fname, False,
                                      keep_strand=bool(annotate))
    if annotate:
        ngfrills.echo("Applying annotations as target names")
        bed_rows = target.add_refflat_names(bed_rows, annotate)
    if do_short_names:
        ngfrills.echo("Shortening interval labels")
        bed_rows = target.shorten_labels(bed_rows)
    if do_split:
        ngfrills.echo("Splitting large targets")
        bed_rows = target.split_targets(bed_rows, avg_size)
    # Output with logging
    with ngfrills.safe_write(out_fname or sys.stdout, False) as outfile:
        i = 0
        for i, row in enumerate(sorted(bed_rows,
                                       key=lambda r: (core.sorter_chrom(r[0]),
                                                      r[1]))):
            outfile.write("\t".join(map(str, row)) + '\n')
    if out_fname:
        ngfrills.echo("Wrote", out_fname, "with", i + 1, "target intervals")


P_target = AP_subparsers.add_parser('target', help=_cmd_target.__doc__)
P_target.add_argument('interval',
        help="""BED or interval file listing the targeted regions.""")
P_target.add_argument('--annotate',
        help="""UCSC refFlat.txt or ensFlat.txt file for the reference genome.
                Pull gene names from this file and assign them to the target
                regions.""")
P_target.add_argument('--short-names', action='store_true',
        help="Reduce multi-accession bait labels to be short and consistent.")
P_target.add_argument('--split', action='store_true',
        help="Split large tiled intervals into smaller, consecutive targets.")
# Exons: [114--188==203==292--21750], mean=353 -> outlier=359, extreme=515
#   NV2:  [65--181==190==239--12630], mean=264 -> outlier=277, extreme=364
# Default avg_size chosen s.t. minimum bin size after split is ~= median
P_target.add_argument('-a', '--avg-size', type=int, default=200 / .75,
        help="""Average size of split target bins (results are approximate).
                [Default: %(default)s]""")
P_target.add_argument('-o', '--output', help="""Output file name.""")
P_target.set_defaults(func=_cmd_target)


# antitarget ------------------------------------------------------------------

def _cmd_antitarget(args):
    """Derive a background/antitarget BED file from a target BED file."""
    out_rows = do_antitarget(args.interval, args.access,
                             args.avg_size, args.min_size)
    if not args.output:
        base, ext = args.interval.rsplit('.', 1)
        args.output = base + '.antitarget.' + ext
    with ngfrills.safe_write(args.output, False) as outfile:
        i = -1
        for i, row in enumerate(out_rows):
            outfile.write("\t".join(row) + '\n')
        echo("Wrote", args.output, "with", i + 1, "background intervals")


def do_antitarget(target_bed, access_bed=None, avg_bin_size=150000,
                  min_bin_size=None):
    """Derive a background/antitarget BED file from a target BED file."""
    if not min_bin_size:
        min_bin_size = 2 * int(avg_bin_size * (2 ** params.MIN_REF_COVERAGE))
    background_regions = antitarget.get_background(target_bed, access_bed,
                                                   avg_bin_size, min_bin_size)

    # Sniff the number of columns in the BED/interval file
    # Output will try to match this format
    ncols = ngfrills.sniff_num_columns(target_bed)
    if ncols == 3:
        # Just the coordinates
        suffix = []
    elif ncols == 5:
        # Standard interval: coordinates, strand, name
        suffix = ['+', 'Background']
    else:
        # Full or extended BED, or whatever
        suffix = ['Background']

    for row in background_regions:
        yield list(map(str, row)) + suffix


P_anti = AP_subparsers.add_parser('antitarget', help=_cmd_antitarget.__doc__)
P_anti.add_argument('interval',
        help="""BED or interval file listing the targeted regions.""")
P_anti.add_argument('-g', '--access',
        help="""Regions of accessible sequence on chromosomes (.bed), as
                output by genome2access.py.""")
P_anti.add_argument('-a', '--avg-size', type=int, default=150000,
        help="""Average size of antitarget bins (results are approximate).
                [Default: %(default)s]""")
P_anti.add_argument('-m', '--min-size', type=int,
        help="Minimum size of antitarget bins (smaller regions are dropped).")
P_anti.add_argument('-o', '--output', help="""Output file name.""")
P_anti.set_defaults(func=_cmd_antitarget)


# coverage --------------------------------------------------------------------

def _cmd_coverage(args):
    """Calculate coverage in the given regions from BAM read depths."""
    pset = do_coverage(args.interval, args.bam_file, args.count)
    if not args.output:
        # Create an informative but unique name for the coverage output file
        bambase = core.fbase(args.bam_file)
        bedbase = core.rbase(args.interval)
        tgtbase = ('antitargetcoverage'
                   if 'anti' in bedbase.lower()
                   else 'targetcoverage')
        args.output = '%s.%s.cnn' % (bambase, tgtbase)
        if os.path.exists(args.output):
            args.output = '%s.%s.cnn' % (bambase, bedbase)
    ngfrills.ensure_path(args.output)
    pset.write(args.output)


def do_coverage(bed_fname, bam_fname, by_count=False):
    """Calculate coverage in the given regions from BAM read depths."""
    if not ngfrills.ensure_bam_sorted(bam_fname):
        raise RuntimeError("BAM file %s must be sorted by coordinates"
                            % bam_fname)
    ngfrills.ensure_bam_index(bam_fname)
    # ENH: count importers.TOO_MANY_NO_COVERAGE & warn
    cnarr = coverage.interval_coverages(bed_fname, bam_fname, by_count)
    return cnarr


P_coverage = AP_subparsers.add_parser('coverage', help=_cmd_coverage.__doc__)
P_coverage.add_argument('bam_file', help="Mapped sequence reads (.bam)")
P_coverage.add_argument('interval', help="Intervals (.bed or .list)")
P_coverage.add_argument('-c', '--count', action='store_true',
        help="""Get read depths by counting read midpoints within each bin.
                (An alternative algorithm).""")
P_coverage.add_argument('-o', '--output', help="""Output file name.""")
P_coverage.set_defaults(func=_cmd_coverage)


# reference -------------------------------------------------------------------

def _cmd_reference(args):
    """Compile a coverage reference from the given files (normal samples)."""
    usage_err_msg = ("Give .cnn samples OR targets and antitargets.")
    if args.targets and args.antitargets:
        # Flat refence
        assert not args.references, usage_err_msg
        ref_probes = do_reference_flat(args.targets, args.antitargets,
                                       args.fasta, args.male_reference)
    elif args.references:
        # Pooled reference
        assert not args.targets and not args.antitargets, usage_err_msg
        filenames = []
        for path in args.references:
            if os.path.isdir(path):
                filenames.extend(os.path.join(path, f) for f in os.listdir(path)
                                 if f.endswith('targetcoverage.cnn'))
            else:
                filenames.append(path)
        targets = [f for f in filenames if 'antitarget' not in f]
        antitargets = [f for f in filenames if 'antitarget' in f]
        echo("Number of target and antitarget files: %d, %d"
            % (len(targets), len(antitargets)))
        ref_probes = do_reference(targets, antitargets, args.fasta,
                                  args.male_reference)
    else:
        raise ValueError(usage_err_msg)

    ref_fname = args.output or "cnv_reference.cnn"
    ngfrills.ensure_path(ref_fname)
    ref_probes.write(ref_fname)


def do_reference(target_fnames, antitarget_fnames, fa_fname=None,
                 male_reference=False):
    """Compile a coverage reference from the given files (normal samples)."""
    core.assert_equal("Unequal number of target and antitarget files given",
                      targets=len(target_fnames),
                      antitargets=len(antitarget_fnames))
    if not fa_fname:
        echo("No FASTA reference genome provided; skipping GC, RM calculations")

    # Calculate & save probe centers
    ref_probes = reference.combine_probes(target_fnames, fa_fname,
                                          male_reference)
    ref_probes.add_array(reference.combine_probes(antitarget_fnames, fa_fname,
                                                  male_reference))
    ref_probes.center_all()
    reference.warn_bad_probes(ref_probes)
    return ref_probes


def do_reference_flat(target_list, antitarget_list, fa_fname=None,
                      male_reference=False):
    """Compile a neutral-coverage reference from the given intervals.

    Combines the intervals, shifts chrX values if requested, and calculates GC
    and RepeatMasker content from the genome FASTA sequence.
    """
    ref_probes = reference.bed2probes(target_list)
    ref_probes.add_array(reference.bed2probes(antitarget_list))
    # Set sex chromosomes by "reference" gender
    ref_probes['log2'] = ref_probes.expect_flat_cvg(male_reference)
    # Calculate GC and RepeatMasker content for each probe's genomic region
    if fa_fname:
        gc, rmask = reference.get_fasta_stats(ref_probes, fa_fname)
        ref_probes['gc'] = gc
        ref_probes['rmask'] = rmask
        reference.warn_bad_probes(ref_probes)
    else:
        echo("No FASTA reference genome provided; skipping GC, RM calculations")
    return ref_probes


P_reference = AP_subparsers.add_parser('reference', help=_cmd_reference.__doc__)
P_reference.add_argument('references', nargs='*',
        help="""Normal-sample target or antitarget .cnn files, or the
                directory that contains them.""")
P_reference.add_argument('-f', '--fasta',
        help="Reference genome, FASTA format (e.g. UCSC hg19.fa)")
P_reference.add_argument('-t', '--targets',
        help="Target intervals (.bed or .list)")
P_reference.add_argument('-a', '--antitargets',
        help="Antitarget intervals (.bed or .list)")
P_reference.add_argument('-y', '--male-reference', action='store_true',
        help="""Create a male reference: shift female samples' chrX
                log-coverage by -1, so the reference chrX average is -1.
                Otherwise, shift male samples' chrX by +1, so the reference chrX
                average is 0.""")
P_reference.add_argument('-o', '--output', help="Output file name.")
P_reference.set_defaults(func=_cmd_reference)


# fix -------------------------------------------------------------------------

def _cmd_fix(args):
    """Combine target and antitarget coverages and correct for biases.

    Adjust raw coverage data according to the given reference, correct potential
    biases and re-center.
    """
    # Verify that target and antitarget are from the same sample
    tgt_raw = _CNA.read(args.target)
    anti_raw = _CNA.read(args.antitarget)
    if tgt_raw.sample_id != anti_raw.sample_id:
        raise ValueError("Sample IDs do not match:"
                         "'%s' (target) vs. '%s' (antitarget)"
                         % (tgt_raw.sample_id, anti_raw.sample_id))
    target_table = do_fix(tgt_raw, anti_raw, _CNA.read(args.reference),
                          args.do_gc, args.do_edge, args.do_rmask)
    target_table.write(args.output or tgt_raw.sample_id + '.cnr')


def do_fix(target_raw, antitarget_raw, reference,
           do_gc=True, do_edge=True, do_rmask=True):
    """Combine target and antitarget coverages and correct for biases."""
    # Load, recenter and GC-correct target & antitarget probes separately
    echo("Processing target:", target_raw.sample_id)
    cnarr = fix.load_adjust_coverages(target_raw, reference,
                                      do_gc, do_edge, False)
    echo("Processing antitarget:", antitarget_raw.sample_id)
    anti_cnarr = fix.load_adjust_coverages(antitarget_raw, reference,
                                           do_gc, False, do_rmask)
    # Merge target and antitarget & sort probes by chromosomal location
    cnarr.add_array(anti_cnarr)
    if len(cnarr):
        cnarr.center_all()
    # Determine weights for each bin (used in segmentation)
    return cnarr


P_fix = AP_subparsers.add_parser('fix', help=_cmd_fix.__doc__)
P_fix.add_argument('target',
        help="Target coverage file (.targetcoverage.cnn).")
P_fix.add_argument('antitarget',
        help="Antitarget coverage file (.antitargetcoverage.cnn).")
P_fix.add_argument('reference',
        help="Reference coverage (.cnn).")
# P_fix.add_argument('--do-gc', action='store_true', default=True,
#         help="Do GC correction.")
# P_fix.add_argument('--do-edge', action='store_true',
#         help="Do edge-effect correction.")
# P_fix.add_argument('--do-size', action='store_true',
#         help="Do interval-size correction.")
P_fix.add_argument('--no-gc', dest='do_gc', action='store_false',
        help="Skip GC correction.")
P_fix.add_argument('--no-edge', dest='do_edge', action='store_false',
        help="Skip edge-effect correction.")
P_fix.add_argument('--no-rmask', dest='do_rmask', action='store_false',
        help="Skip RepeatMasker correction.")
P_fix.add_argument('-o', '--output',
        help="Output file name.")
P_fix.set_defaults(func=_cmd_fix)


# segment ---------------------------------------------------------------------

def _cmd_segment(args):
    """Infer copy number segments from the given coverage table."""
    if args.dataframe:
        segments, dframe = segmentation.do_segmentation(args.filename, True,
                                                         args.method, args.rlibpath)
        with open(args.dataframe, 'w') as handle:
            handle.write(dframe)
        echo("Wrote", args.dataframe)
    else:
        segments = segmentation.do_segmentation(args.filename, False,
                                                args.method, args.rlibpath)
    segments.write(args.output or segments.sample_id + '.cns')


P_segment = AP_subparsers.add_parser('segment', help=_cmd_segment.__doc__)
P_segment.add_argument('filename',
        help="Coverage file (.cnr), as produced by 'fix'.")
P_segment.add_argument('-o', '--output',
        help="Output table file name (CNR-like table of segments, .cns).")
P_segment.add_argument('-d', '--dataframe',
        help="""File name to save the raw R dataframe emitted by CBS or
                Fused Lasso. (Useful for debugging.)""")
P_segment.add_argument('-m', '--method',
        choices=('cbs', 'haar', 'flasso'), default='cbs',
        help="""Segmentation method (CBS, HaarSeg, or Fused Lasso).
                [Default: %(default)s]""")
P_segment.add_argument("--rlibpath",
        help="Path to an alternative site-library to use for R packages.")
P_segment.set_defaults(func=_cmd_segment)


# call ------------------------------------------------------------------------

def _cmd_call(args):
    """Call copy number variants from segmented log2 ratios."""
    if args.purity and not 0.0 < args.purity <= 1.0:
        raise RuntimeError("Purity must be between 0 and 1.")

    segments = CNA.read(args.segment)
    is_sample_female = core.guess_xx(segments, args.male_reference,
                                     verbose=False)
    if args.gender:
        is_sample_female_given = (args.gender in ["f", "female"])
        if is_sample_female != is_sample_female_given:
            print("Sample gender specified as", args.gender,
                  "but chrX copy number looks like",
                  "female" if is_sample_female else "male",
                  file=sys.stderr)
            is_sample_female = is_sample_female_given
    print("Treating sample gender as",
            "female" if is_sample_female else "male",
            file=sys.stderr)

    segs_adj = do_call(segments, args.method, args.ploidy, args.purity,
                       args.male_reference, is_sample_female, args.thresholds)
    segs_adj.write(args.output or segs_adj.sample_id + '.call.cns')


def do_call(segments, method, ploidy=2, purity=None, is_reference_male=False,
            is_sample_female=False, thresholds=(-1.1, -0.3, 0.2, 0.7)):
    if method == "clonal":
        if purity and purity < 1.0:
            echo("Calling copy number with clonal purity %g, ploidy %d"
                 % (purity, ploidy))
            absolutes = call.absolute_clonal(segments, ploidy, purity,
                                           is_reference_male, is_sample_female)
        else:
            # Simpler math if sample is pure
            echo("Calling copy number with clonal ploidy %d" % ploidy)
            absolutes = call.absolute_pure(segments, ploidy,
                                                is_reference_male)
    elif method == "threshold":
        tokens = ["%g => %d" % (thr, i) for i, thr in enumerate(thresholds)]
        echo("Calling copy number with thresholds: " + ", ".join(tokens))
        absolutes = call.absolute_threshold(segments, ploidy, is_reference_male,
                                           thresholds)
    else:
        raise ValueError("Argument `method` must be one of: clonal, threshold")
    segs_adj = call.round_log2_ratios(segments, absolutes, ploidy,
                                      is_reference_male)
    return segs_adj


def csvstring(text):
    return tuple(map(float, text.split(",")))


P_call = AP_subparsers.add_parser('call', help=_cmd_call.__doc__)
P_call.add_argument('segment',
        help="Segmentation calls (.cns), the output of the 'segment' command.")
P_call.add_argument('-m', '--method',
        choices=('threshold', 'clonal'), default='threshold',
        help="""Calling method. [Default: %(default)s]""")
P_call.add_argument('-t', '--thresholds',
        type=csvstring, default="-1.1,-0.3,0.2,0.7",
        help="""Hard thresholds for calling each integer copy number, separated
                by commas. Use the '=' sign on the command line, e.g.: -t=-1,0,1
                [Default: %(default)s]""")
P_call.add_argument("--ploidy", type=int, default=2,
        help="Ploidy of the sample cells. [Default: %(default)d]")
P_call.add_argument("--purity", type=float,
        help="Estimated tumor cell fraction, a.k.a. purity or cellularity.")
P_call.add_argument("-g", "--gender",
        choices=('m', 'male', 'Male', 'f', 'female', 'Female'),
        help="""Specify the sample's gender as male or female. (Otherwise
                guessed from chrX copy number).""")
P_call.add_argument('-y', '--male-reference', action='store_true',
        help="""Was a male reference used?  If so, expect half ploidy on
                chrX and chrY; otherwise, only chrY has half ploidy.  In CNVkit,
                if a male reference was used, the "neutral" copy number (ploidy)
                of chrX is 1; chrY is haploid for either gender reference.""")
P_call.add_argument('-o', '--output',
        help="Output table file name (CNR-like table of segments, .cns).")
P_call.set_defaults(func=_cmd_call)


# _____________________________________________________________________________
# Plots and graphics

# diagram ---------------------------------------------------------------------

def _cmd_diagram(args):
    """Draw copy number (log2 coverages, CBS calls) on chromosomes as a diagram.

    If both the raw probes and segments are given, show them side-by-side on
    each chromosome (segments on the left side, probes on the right side).
    """
    from cnvlib import diagram
    cnarr = _CNA.read(args.filename) if args.filename else None
    segarr = _CNA.read(args.segment) if args.segment else None
    outfname = diagram.create_diagram(cnarr, segarr, args.threshold,
                                      args.min_probes, args.output,
                                      args.male_reference)
    echo("Wrote", outfname)


P_diagram = AP_subparsers.add_parser('diagram', help=_cmd_diagram.__doc__)
P_diagram.add_argument('filename', nargs='?',
        help="""Processed coverage data file (*.cnr), the output of the
                'fix' sub-command.""")
P_diagram.add_argument('-s', '--segment',
        help="Segmentation calls (.cns), the output of the 'segment' command.")
P_diagram.add_argument('-t', '--threshold', type=float, default=0.5,
        help="""Copy number change threshold to label genes.
                [Default: %(default)s]""")
P_diagram.add_argument('-m', '--min-probes', type=int, default=3,
        help="""Minimum number of covered probes to label a gene.
                [Default: %(default)d]""")
P_diagram.add_argument('-y', '--male-reference', action='store_true',
        help="""Assume inputs are already corrected against a male
                reference (i.e. female samples will have +1 log-CNR of
                chrX; otherwise male samples would have -1 chrX).""")
P_diagram.add_argument('-o', '--output',
        help="Output PDF file name.")
P_diagram.set_defaults(func=_cmd_diagram)


# scatter ---------------------------------------------------------------------

def _cmd_scatter(args):
    """Plot probe log2 coverages and segmentation calls together."""
    pset_cvg = _CNA.read(args.filename, args.sample_id)
    pset_seg = _CNA.read(args.segment) if args.segment else None
    if args.range_list:
        with PdfPages(args.output) as pdf_out:
            for chrom, start, end in ngfrills.parse_regions(args.range_list,
                                                            True):
                region = "{}:{}-{}".format(chrom, start, end)
                do_scatter(pset_cvg, pset_seg, args.vcf, False, False,
                           region, args.background_marker, args.trend,
                           args.width, args.sample_id, args.min_variant_depth,
                           args.y_min, args.y_max)
                pyplot.title(region)
                pdf_out.savefig()
                pyplot.close()
    else:
        if args.chromosome and (':' in args.chromosome or
                                '-' in args.chromosome):
            show_range = args.chromosome
            args.chromosome = None
        else:
            show_range = None
        do_scatter(pset_cvg, pset_seg, args.vcf, args.chromosome, args.gene,
                   show_range, args.background_marker, args.trend, args.width,
                   args.sample_id, args.min_variant_depth, args.y_min,
                   args.y_max)
        if args.output:
            pyplot.savefig(args.output, format='pdf', bbox_inches="tight")
            echo("Wrote", args.output)
        else:
            pyplot.show()


def do_scatter(pset_cvg, pset_seg=None, vcf_fname=None,
               show_chromosome=None, show_gene=None, show_range=None,
               background_marker=None, do_trend=False, window_width=1e6,
               sample_id=None, min_variant_depth=20, y_min=None, y_max=None):
    """Plot probe log2 coverages and CBS calls together."""
    if not show_gene and not show_range and not show_chromosome:
        # Plot all chromosomes, concatenated on one plot
        PAD = 1e7
        if vcf_fname:
            # Lay out top 3/5 for the CN scatter, bottom 2/5 for LOH plot
            axgrid = pyplot.GridSpec(5, 1, hspace=.85)
            axis = pyplot.subplot(axgrid[:3])
            axis2 = pyplot.subplot(axgrid[3:], sharex=axis)
            chrom_snvs = ngfrills.load_vcf(vcf_fname, min_variant_depth,
                                           skip_somatic=True, skip_reject=False,
                                           sample_id=sample_id)
            # Place chromosome labels between the CNR and LOH plots
            axis2.tick_params(labelbottom=False)
            chrom_sizes = plots.chromosome_sizes(pset_cvg)
            plots.plot_loh(axis2, chrom_snvs, chrom_sizes, pset_seg,
                           do_trend, PAD)
        else:
            _fig, axis = pyplot.subplots()
        axis.set_title(pset_cvg.sample_id)
        plots.plot_genome(axis, pset_cvg, pset_seg, PAD, do_trend, y_min, y_max)
    else:
        # Plot a specified region on one chromosome
        window_coords = None
        chrom = None
        genes = []
        if show_gene:
            gene_names = show_gene.split(',')
            # Scan for probes matching the specified gene
            gene_coords = plots.gene_coords_by_name(pset_cvg, gene_names)
            if not len(gene_coords) == 1:
                raise ValueError("Genes %s are split across chromosomes %s"
                                 % (show_gene, gene_coords.keys()))
            chrom, genes = gene_coords.popitem()
            genes.sort()
            # Set the display window to the selected genes +/- a margin
            window_coords = (max(0, genes[0][0] - window_width),
                             genes[-1][1] + window_width)

        # TODO - remove the show_range argument/variable
        if show_range:
            if chrom:
                if not show_range.startswith(chrom):
                    raise ValueError("Selected genes are on chromosome " +
                                     chrom + " but specified range is " +
                                     show_range)
            chrom, start, end = plots.parse_range(show_range)
            if window_coords:
                if start > window_coords[0] or end < window_coords[1]:
                    raise ValueError("Selected gene range " + chrom +
                                     (":%d-%d" % window_coords) +
                                     " is outside specified range " +
                                     show_range)
            if not genes:
                genes = plots.gene_coords_by_range(pset_cvg, chrom,
                                                   start, end)[chrom]
            if not genes and window_width > (end - start) / 10.0:
                # No genes in the selected region, so highlight the region
                # itself (unless the selection is ~entire displayed window)
                genes = [(start, end, "Selection")]
            window_coords = (max(0, start - window_width), end + window_width)

        if show_chromosome:
            if chrom:
                # Confirm that the selected chromosomes match
                core.assert_equal("Chromosome also selected by region or gene "
                                  "does not match",
                                  **{"chromosome": show_chromosome,
                                     "region or gene": chrom})
            else:
                chrom = show_chromosome
            if window_coords and not (show_gene and show_range):
                # Reset window to show the whole chromosome
                # (unless range and gene were both specified)
                window_coords = None

        # Prune plotted elements to the selected region
        if window_coords:
            # Show the selected region
            sel_probes = pset_cvg.in_range(chrom, *window_coords)
            sel_seg = (pset_seg.in_range(chrom, *window_coords, trim=True)
                       if pset_seg else None)
        else:
            # Show the whole chromosome
            sel_probes = pset_cvg.in_range(chrom)
            sel_seg = (pset_seg.in_range(chrom)
                       if pset_seg else None)

        echo("Showing", len(sel_probes), "probes and", len(genes),
             "selected genes in range",
             (chrom + ":%d-%d" % window_coords if window_coords else chrom))

        # Similarly for SNV allele freqs, if given
        if vcf_fname:
            # Lay out top 3/5 for the CN scatter, bottom 2/5 for LOH plot
            axgrid = pyplot.GridSpec(5, 1, hspace=.5)
            axis = pyplot.subplot(axgrid[:3])
            axis2 = pyplot.subplot(axgrid[3:], sharex=axis)
            chrom_snvs = ngfrills.load_vcf(vcf_fname, min_variant_depth,
                                           skip_somatic=True, skip_reject=False,
                                           sample_id=sample_id)
            # Plot LOH for only the selected region
            # XXX make this a function in plots
            snv_x_y = [(pos * plots.MB, abs(altfreq - .5) + 0.5)
                       for pos, _zyg, altfreq in chrom_snvs[chrom]]
            if window_coords:
                snv_x_y = [(x, y) for x, y in snv_x_y
                           if (window_coords[0] * plots.MB <= x <=
                               window_coords[1] * plots.MB)]
            snv_x, snv_y = (zip(*snv_x_y) if snv_x_y else ([], []))
            axis2.set_ylim(0.5, 1.0)
            axis2.set_ylabel("VAF")
            axis2.scatter(snv_x, snv_y, color='#808080', alpha=0.3)
            axis2.set_xlabel("Position (Mb)")
            axis2.get_yaxis().tick_left()
            axis2.get_xaxis().tick_top()
            axis2.tick_params(which='both', direction='out',
                              labelbottom=False, labeltop=False)
        else:
            _fig, axis = pyplot.subplots()
            axis.set_xlabel("Position (Mb)")

        # Plot CNVs
        plots.plot_chromosome(axis, sel_probes, sel_seg, chrom,
                              pset_cvg.sample_id, genes,
                              background_marker=background_marker,
                              do_trend=do_trend, y_min=y_min, y_max=y_max)

P_scatter = AP_subparsers.add_parser('scatter', help=_cmd_scatter.__doc__)
P_scatter.add_argument('filename',
        help="""Processed coverage sample data file (*.cnr), the output
                of the 'fix' sub-command.""")
P_scatter.add_argument('-s', '--segment',
        help="Segmentation calls (.cns), the output of the 'segment' command.")
P_scatter.add_argument('-c', '--chromosome',
        help="""Chromosome (e.g. 'chr1') or chromosomal range (e.g.
                'chr1:2333000-2444000') to display. If a range is given,
                all targeted genes in this range will be shown, unless
                '--gene'/'-g' is already given.""")
P_scatter.add_argument('-g', '--gene',
        help="Name of gene or genes (comma-separated) to display.")
P_scatter.add_argument('-l', '--range-list',
        help="""File listing the chromosomal ranges to display, as BED, interval
                list or "chr:start-end" text. Creates focal plots similar to
                -c/--chromosome for each listed region, combined into a
                multi-page PDF.  The output filename must also be
                specified (-o/--output).""")
P_scatter.add_argument("-i", "--sample-id",
        help="""Specify the name of the sample to show in plot title and use for
                LOH analysis.""")
P_scatter.add_argument('-b', '--background-marker', default=None,
        help="""Plot antitargets with this symbol, in zoomed/selected regions.
                [Default: same as targets]""")
P_scatter.add_argument('-t', '--trend', action='store_true',
        help="Draw a smoothed local trendline on the scatter plot.")
P_scatter.add_argument('-v', '--vcf',
        help="""VCF file name containing variants to plot for LOH.""")
P_scatter.add_argument('-m', '--min-variant-depth', type=int, default=20,
        help="""Minimum read depth for a variant to be displayed in the LOH
                plot. [Default: %(default)s]""")
P_scatter.add_argument('-w', '--width', type=float, default=1e6,
        help="""Width of margin to show around the selected gene or region
                on the chromosome (use with --gene or --region).
                [Default: %(default)d]""")
P_scatter.add_argument('--y-min', type=float, help="""y-axis lower limit.""")
P_scatter.add_argument('--y-max', type=float, help="""y-axis upper limit.""")
P_scatter.add_argument('-o', '--output',
        help="Output table file name.")
P_scatter.set_defaults(func=_cmd_scatter)


# loh -------------------------------------------------------------------------

def _cmd_loh(args):
    """Plot allelic frequencies at each variant position in a VCF file.

    Divergence from 0.5 indicates loss of heterozygosity in a tumor sample.
    """
    create_loh(args.variants, args.min_depth, args.trend, args.sample_id)
    if args.output:
        pyplot.savefig(args.output, format='pdf', bbox_inches="tight")
    else:
        pyplot.show()


def create_loh(variants, min_depth=20, do_trend=False, sample_id=None):
    """Plot allelic frequencies at each variant position in a VCF file."""
    # TODO - accept "normal" sample ID (default: look for "Normal")
    # if so: find het vars in normal (#1), look those up in tumor (#2)
    #   -> plot only those ones

    # TODO - if given segments (args.segment),
    #   do test for significance of shift (abs diff of alt from .5)
    #       between segment and all other points
    #   if significant:
    #       colorize those points
    #       draw a CBS-like bar at mean level in that segment

    _fig, axis = pyplot.subplots()
    axis.set_title("Variant allele frequencies: %s" % variants[0])
    chrom_snvs = ngfrills.load_vcf(variants[0], min_depth,
                                   skip_somatic=True, skip_reject=False,
                                   sample_id=sample_id)
    chrom_sizes = collections.OrderedDict()
    for chrom in sorted(chrom_snvs, key=core.sorter_chrom):
        chrom_sizes[chrom] = max(v[0] for v in chrom_snvs[chrom])

    PAD = 2e7
    plots.plot_loh(axis, chrom_snvs, chrom_sizes, None, do_trend, PAD)


P_loh = AP_subparsers.add_parser('loh', help=_cmd_loh.__doc__)
P_loh.add_argument('variants', nargs='+',
        help="Sample variants in VCF format.")
P_loh.add_argument('-s', '--segment',
        help="Segmentation calls (.cns), the output of the 'segment' command.")
P_loh.add_argument('-m', '--min-depth', type=int, default=20,
        help="""Minimum read depth for a variant to be displayed.
                [Default: %(default)s]""")
P_loh.add_argument("-i", "--sample-id",
        help="Sample name to use for LOH calculations from the input VCF.")
P_loh.add_argument('-t', '--trend', action='store_true',
        help="Draw a smoothed local trendline on the scatter plot.")
P_loh.add_argument('-o', '--output',
        help="Output PDF file name.")
P_loh.set_defaults(func=_cmd_loh)


# heatmap ---------------------------------------------------------------------

def _cmd_heatmap(args):
    """Plot copy number for multiple samples as a heatmap."""
    create_heatmap(args.filenames, args.chromosome, args.desaturate)
    if args.output:
        pyplot.savefig(args.output, format='pdf', bbox_inches="tight")
        echo("Wrote", args.output)
    else:
        pyplot.show()


def create_heatmap(filenames, show_chromosome=None, do_desaturate=False):
    """Plot copy number for multiple samples as a heatmap."""
    # ENH - see the zip magic in _cmd_format
    # Also, for more efficient plotting:
    # http://matplotlib.org/examples/api/span_regions.html

    _fig, axis = pyplot.subplots()

    # List sample names on the y-axis
    axis.set_yticks([i + 0.5 for i in range(len(filenames))])
    axis.set_yticklabels(list(map(core.fbase, filenames)))
    axis.invert_yaxis()
    axis.set_ylabel("Samples")
    axis.set_axis_bgcolor('#DDDDDD')

    # Group each file's probes/segments by chromosome
    sample_data = [collections.defaultdict(list) for _f in filenames]
    for i, fname in enumerate(filenames):
        pset = _CNA.read(fname)
        for chrom, subpset in pset.by_chromosome():
            sample_data[i][chrom] = list(zip(subpset['start'], subpset['end'],
                                             subpset['log2']))

    # Calculate the size (max endpoint value) of each chromosome
    chrom_sizes = {}
    for row in sample_data:
        for chrom, data in iteritems(row):
            max_posn = max(coord[1] for coord in data)
            chrom_sizes[chrom] = max(max_posn, chrom_sizes.get(chrom, 0))
    chrom_sizes = collections.OrderedDict(sorted(iteritems(chrom_sizes),
                                                 key=core.sorter_chrom_at(0)))

    # Closes over do_desaturate, axis
    def plot_rect(y_idx, x_start, x_end, cvg):
        """Draw a rectangle in the given coordinates and color."""
        x_coords = (x_start, x_start, x_end + 1, x_end + 1)
        y_coords = (y_idx, y_idx + 1, y_idx + 1, y_idx)
        rgbcolor = plots.cvg2rgb(cvg, do_desaturate)
        axis.fill(x_coords, y_coords, color=rgbcolor)

    if show_chromosome:
        # Lay out only the selected chromosome
        chrom_offsets = {show_chromosome: 0.0}
        # Set x-axis the chromosomal positions (in Mb), title as the chromosome
        axis.set_xlim(0, chrom_sizes[show_chromosome] * plots.MB)
        axis.set_title(show_chromosome)
        axis.set_xlabel("Position (Mb)")
        axis.tick_params(which='both', direction='out')
        axis.get_xaxis().tick_bottom()
        axis.get_yaxis().tick_left()
        # Plot the individual probe/segment coverages
        for i, row in enumerate(sample_data):
            for start, end, cvg in row[show_chromosome]:
                plot_rect(i, start * plots.MB, end * plots.MB, cvg)

    else:
        # Lay out chromosome dividers and x-axis labels
        # (Just enough padding to avoid overlap with the divider line)
        chrom_offsets = plots.plot_x_dividers(axis, chrom_sizes, 1)
        # Plot the individual probe/segment coverages
        for i, row in enumerate(sample_data):
            for chrom, curr_offset in iteritems(chrom_offsets):
                for start, end, cvg in row[chrom]:
                    plot_rect(i, start + curr_offset, end + curr_offset, cvg)


P_heatmap = AP_subparsers.add_parser('heatmap', help=_cmd_heatmap.__doc__)
P_heatmap.add_argument('filenames', nargs='+',
        help="Sample coverages as raw probes (.cnr) or segments (.cns).")
P_heatmap.add_argument('-c', '--chromosome',
        help="""Chromosome (e.g. 'chr1') or chromosomal range (e.g.
                'chr1:2333000-2444000') to display. If a range is given,
                all targeted genes in this range will be shown, unless
                '--gene'/'-g' is already given.""")
# P_heatmap.add_argument('-g', '--gene',
#         help="Name of gene to display.")
P_heatmap.add_argument('-d', '--desaturate', action='store_true',
        help="Tweak color saturation to focus on significant changes.")
P_heatmap.add_argument('-o', '--output',
        help="Output PDF file name.")
P_heatmap.set_defaults(func=_cmd_heatmap)


# _____________________________________________________________________________
# Tabular outputs

# breaks ----------------------------------------------------------------------

def _cmd_breaks(args):
    """List the targeted genes in which a copy number breakpoint occurs."""
    pset_cvg = _CNA.read(args.filename)
    pset_seg = _CNA.read(args.segment)
    bpoints = do_breaks(pset_cvg, pset_seg, args.min_probes)
    echo("Found", len(bpoints), "gene breakpoints")
    core.write_tsv(args.output, bpoints,
                   colnames=['Gene', 'Chrom.', 'Location', 'Change',
                             'ProbesLeft', 'ProbesRight'])


def do_breaks(probes, segments, min_probes=1):
    """List the targeted genes in which a copy number breakpoint occurs."""
    intervals = reports.get_gene_intervals(probes)
    bpoints = reports.get_breakpoints(intervals, segments, min_probes)
    return bpoints


P_breaks = AP_subparsers.add_parser('breaks', help=_cmd_breaks.__doc__)
P_breaks.add_argument('filename',
        help="""Processed sample coverage data file (*.cnr), the output
                of the 'fix' sub-command.""")
P_breaks.add_argument('segment',
        help="Segmentation calls (.cns), the output of the 'segment' command).")
P_breaks.add_argument('-m', '--min-probes', type=int, default=1,
        help="""Minimum number of within-gene probes on both sides of a
                breakpoint to report it. [Default: %(default)d]""")
P_breaks.add_argument('-o', '--output',
        help="Output table file name.")
P_breaks.set_defaults(func=_cmd_breaks)


# gainloss --------------------------------------------------------------------

def _cmd_gainloss(args):
    """Identify targeted genes with copy number gain or loss."""
    pset = _CNA.read(args.filename)
    segs = _CNA.read(args.segment) if args.segment else None
    gainloss = do_gainloss(pset, segs, args.male_reference, args.threshold,
                           args.min_probes)
    echo("Found", len(gainloss), "gene-level gains and losses")
    core.write_tsv(args.output, gainloss,
                   colnames=['Gene', 'Chrom.', 'Start', 'End', 'Coverage',
                             'Probes'])


def do_gainloss(probes, segments=None, male_reference=False, threshold=0.2,
                min_probes=3):
    """Identify targeted genes with copy number gain or loss."""
    probes = probes.shift_xx(male_reference)
    if segments:
        segments = segments.shift_xx(male_reference)
        gainloss = reports.gainloss_by_segment(probes, segments, threshold)
    else:
        gainloss = reports.gainloss_by_gene(probes, threshold)
    return [row for row in gainloss if row[5] >= min_probes]


P_gainloss = AP_subparsers.add_parser('gainloss', help=_cmd_gainloss.__doc__)
P_gainloss.add_argument('filename',
        help="""Processed sample coverage data file (*.cnr), the output
                of the 'fix' sub-command.""")
P_gainloss.add_argument('-s', '--segment',
        help="Segmentation calls (.cns), the output of the 'segment' command).")
P_gainloss.add_argument('-t', '--threshold', type=float, default=0.2,
        help="""Copy number change threshold to report a gene gain/loss.
                [Default: %(default)s]""")
P_gainloss.add_argument('-m', '--min-probes', type=int, default=3,
        help="""Minimum number of covered probes to report a gain/loss.
                [Default: %(default)d]""")
P_gainloss.add_argument('-y', '--male-reference', action='store_true',
        help="""Assume inputs are already corrected against a male
                reference (i.e. female samples will have +1 log-coverage of
                chrX; otherwise male samples would have -1 chrX).""")
P_gainloss.add_argument('-o', '--output',
        help="Output table file name.")
P_gainloss.set_defaults(func=_cmd_gainloss)


# gender ----------------------------------------------------------------------

def _cmd_gender(args):
    """Guess samples' gender from the relative coverage of chromosome X."""
    outrows = []
    for fname in args.targets:
        rel_chrx_cvg = _CNA.read(fname).get_relative_chrx_cvg()
        if args.male_reference:
            is_xx = (rel_chrx_cvg >= 0.5)
        else:
            is_xx = (rel_chrx_cvg >= -0.5)
        outrows.append((fname,
                        ("Female" if is_xx else "Male"),
                        "%s%.3g" % ('+' if rel_chrx_cvg > 0 else '',
                                    rel_chrx_cvg)))
    core.write_tsv(args.output, outrows)


P_gender = AP_subparsers.add_parser('gender', help=_cmd_gender.__doc__)
P_gender.add_argument('targets', nargs='+',
        help="Copy number or copy ratio files (*.cnn, *.cnr).")
P_gender.add_argument('-y', '--male-reference', action='store_true',
        help="""Assume inputs are already corrected against a male
                reference (i.e. female samples will have +1 log-coverage of
                chrX; otherwise male samples would have -1 chrX).""")
P_gender.add_argument('-o', '--output',
        help="Output table file name.")
P_gender.set_defaults(func=_cmd_gender)


# metrics ---------------------------------------------------------------------

def _cmd_metrics(args):
    """Compute coverage deviations and other metrics for self-evaluation.
    """
    if (len(args.cnarrays) > 1 and len(args.segments) > 1 and
        len(args.cnarrays) != len(args.segments)):
        raise ValueError("Number of coverage/segment filenames given must be "
                         "equal, if more than 1 segment file is given.")

    # Repeat a single segment file to match the number of coverage files
    if len(args.cnarrays) > 1 and len(args.segments) == 1:
        args.segments = [args.segments[0] for _i in range(len(args.cnarrays))]

    # Calculate all metrics
    outrows = []
<<<<<<< HEAD
    for probes_fname, segs_fname in zip(args.coverages, args.segments):
        probes = _CNA.read(probes_fname)
        segments = _CNA.read(segs_fname)
=======
    for probes_fname, segs_fname in zip(args.cnarrays, args.segments):
        cnarr = CNA.read(probes_fname)
        segments = CNA.read(segs_fname)
>>>>>>> d1ba5cae
        values = metrics.ests_of_scale(
            metrics.probe_deviations_from_segments(cnarr, segments))
        outrows.append([core.rbase(probes_fname), len(segments)] +
                       ["%.7f" % val for val in values])

    if len(outrows) == 1:
        # Plain-text output for one sample
        sample_id, nseg, stdev, mad, iqr, biweight = outrows[0]
        with ngfrills.safe_write(args.output or sys.stdout) as handle:
            handle.write("Sample: %s\n" % sample_id)
            handle.write("Number of called segments: %d\n" % nseg)
            handle.write("Deviation of bin log2 ratios from segment calls:\n")
            handle.write("  Standard deviation = %s\n" % stdev)
            handle.write("  Median absolute deviation = %s\n" % mad)
            handle.write("  Interquartile range = %s\n" % iqr)
            handle.write("  Biweight midvariance = %s\n" % biweight)
    else:
        # Tabular output for multiple samples
        core.write_tsv(args.output, outrows,
                       colnames=("sample", "segments", "stdev", "mad", "iqr",
                                 "bivar"))


P_metrics = AP_subparsers.add_parser('metrics', help=_cmd_metrics.__doc__)
P_metrics.add_argument('cnarrays', nargs='+',
        help="""One or more bin-level coverage data files (*.cnn, *.cnr).""")
P_metrics.add_argument('-s', '--segments', nargs='+',
        help="""One or more segmentation data files (*.cns, output of the
                'segment' command).  If more than one file is given, the number
                must match the coverage data files, in which case the input
                files will be paired together in the given order. Otherwise, the
                same segments will be used for all coverage files.""")
P_metrics.add_argument('-o', '--output',
        help="Output table file name.")
P_metrics.set_defaults(func=_cmd_metrics)


# segmetrics ------------------------------------------------------------------

def _cmd_segmetrics(args):
    """Compute segment-level metrics from bin-level log2 ratios."""
    # Calculate all metrics
    outrows = []
    cnarr = CNA.read(args.cnarray)
    # cnarr.drop_low_coverage()
    segarr = CNA.read(args.segments)
    stats = {}
    deviations = [segbins['coverage'] - segment['coverage']
                  # segbins['log2'] - segment['log2']
                  for segment, segbins in  cnarr.by_segment(segarr)]
    # Measures of spread
    for statname, option, func in (
        ("StDev", args.stdev, np.std),
        ("MAD", args.mad, metrics.median_absolute_deviation),
        ("IQR", args.iqr, metrics.interquartile_range),
        ("BiVar", args.bivar, metrics.biweight_midvariance),
    ):
        if option:
            stats[statname] = np.asarray([func(d) for d in deviations],
                                         dtype=np.float64)
    # Interval calculations
    if args.ci:
        stats["CI"] = _confidence_interval(segarr, cnarr)
    if args.pi:
        stats["PI"] = _prediction_interval(segarr, cnarr)
    if not stats:
        echo("No stats specified")
        return

    keys = sorted(stats.keys())
    statcol = [';'.join(["%s=%s" % (key, val)
                         for key, val in zip(keys, valrow)])
               for valrow in zip(*[stats[k] for k in keys])]
    segarr['gene'] = statcol
    segarr.write(args.output or segarr.sample_id + ".segmetrics.cns")


def _confidence_interval(segarr, cnarr):
    """Confidence interval, estimated by bootstrap."""
    out_cns_ci = []
    for _segment, bins in cnarr.by_segment(segarr):
        # cnarr.drop_low_coverage()
        k = len(bins)
        if k == 0:
            continue
        # Bootstrap for CI
        rand_indices = np.random.random_integers(0, k - 1, (100, k))
        bootstraps = bins.data.take(rand_indices)
        # Recalculate segment means
        if "weight" in bins:
            bootstrap_dist = [np.average(boot["coverage"], weights=boot["weight"])
                                for boot in bootstraps]
        else:
            bootstrap_dist = [boot["coverage"].mean() for boot in bootstraps]
        ci = np.percentile(bootstrap_dist, [2.5, 97.5])
        out_cns_ci.append("%s,%s" % tuple(ci))
    return out_cns_ci


def _prediction_interval(segarr, cnarr):
    """Prediction interval, estimated by percentiles."""
    out_cns_pi = []
    for _segment, bins in cnarr.by_segment(segarr):
        k = len(bins)
        if k == 0:
            continue
        # ENH: weighted percentile
        pi = np.percentile(bins["coverage"], [2.5, 97.5])
        out_cns_pi.append("%s,%s" % tuple(pi))
    return out_cns_pi


P_segmetrics = AP_subparsers.add_parser('segmetrics', help=_cmd_segmetrics.__doc__)
P_segmetrics.add_argument('cnarray',
        help="""Bin-level copy ratio data file (*.cnn, *.cnr).""")
P_segmetrics.add_argument('-s', '--segments', required=True,
        help="Segmentation data file (*.cns, output of the 'segment' command).")
P_segmetrics.add_argument('-o', '--output',
        help="Output table file name.")

P_segmetrics_stats = P_segmetrics.add_argument_group(
    "Statistics available")
P_segmetrics_stats.add_argument('--stdev', action='store_true',
        help="Standard deviation.")
P_segmetrics_stats.add_argument('--mad', action='store_true',
        help="Median absolute deviation (standardized).")
P_segmetrics_stats.add_argument('--iqr', action='store_true',
        help="Inter-quartile range.")
P_segmetrics_stats.add_argument('--bivar', action='store_true',
        help="Tukey's biweight midvariance.")
P_segmetrics_stats.add_argument('--ci', action='store_true',
        help="Confidence interval (by bootstrap).")
P_segmetrics_stats.add_argument('--pi', action='store_true',
        help="Prediction interval.")

P_segmetrics.set_defaults(func=_cmd_segmetrics)


# _____________________________________________________________________________
# Other I/O and compatibility

# import-picard ---------------------------------------------------------------

def _cmd_import_picard(args):
    """Convert Picard CalculateHsMetrics tabular output to CNVkit .cnn files."""
    for fname in importers.find_picard_files(args.targets):
        cnarr = importers.load_targetcoverage_csv(fname)
        outfname = os.path.basename(fname)[:-4] + '.cnn'
        if args.output_dir:
            if not os.path.isdir(args.output_dir):
                os.mkdir(args.output_dir)
                echo("Created directory", args.output_dir)
            outfname = os.path.join(args.output_dir, outfname)
        cnarr.write(outfname)


P_import_picard = AP_subparsers.add_parser('import-picard',
        help=_cmd_import_picard.__doc__)
P_import_picard.add_argument('targets', nargs='*', default=['.'],
        help="""Sample coverage .csv files (target and antitarget), or the
                directory that contains them.""")
P_import_picard.add_argument('-d', '--output-dir', default='.',
        help="Output directory name.")
P_import_picard.set_defaults(func=_cmd_import_picard)


# import-seg ------------------------------------------------------------------

def _cmd_import_seg(args):
    """Convert a SEG file to CNVkit .cns files."""
    if args.chromosomes:
        if args.chromosomes == 'human':
            chrom_names = {'23': 'X', '24': 'Y', '25': 'M'}
        else:
            chrom_names = dict(kv.split(':')
                               for kv in args.chromosomes.split(','))
    else:
        chrom_names = args.chromosomes

    for segset in importers.import_seg(args.segfile, chrom_names, args.prefix,
                                       args.from_log10):
        segset.write(os.path.join(args.output_dir, segset.sample_id + '.cns'))


P_import_seg = AP_subparsers.add_parser('import-seg',
        help=_cmd_import_seg.__doc__)
P_import_seg.add_argument('segfile',
        help="""Input file in SEG format. May contain multiple samples.""")
P_import_seg.add_argument('-c', '--chromosomes',
        help="""Mapping of chromosome indexes to names. Syntax:
                "from1:to1,from2:to2". Or use "human" for the preset:
                "23:X,24:Y,25:M".""")
P_import_seg.add_argument('-p', '--prefix',
        help="""Prefix to add to chromosome names (e.g 'chr' to rename '8' in
                the SEG file to 'chr8' in the output).""")
P_import_seg.add_argument('--from-log10', action='store_true',
        help="Convert base-10 logarithm values in the input to base-2 logs.")
P_import_seg.add_argument('-d', '--output-dir', default='.',
        help="Output directory name.")
P_import_seg.set_defaults(func=_cmd_import_seg)


# import-theta ---------------------------------------------------------------

def _cmd_import_theta(args):
    """Convert THetA output to a BED-like, CNVkit-like tabular format.

    Equivalently, use the THetA results file to convert CNVkit .cns segments to
    integer copy number calls.
    """
    tumor_segs = _CNA.read(args.tumor_cns)
    theta = importers.parse_theta_results(args.theta_results)
    for i, copies in enumerate(theta['C']):
        # Replace segment values with these integers
        # Drop any segments where the C value is None
        new_segs = []
        for seg, ncop in zip(tumor_segs.copy(), copies):
            if ncop is None:
                continue
            seg["log2"] = math.log((ncop or 0.5) / args.ploidy, 2)
            new_segs.append(seg)
        new_cns = tumor_segs.as_rows(new_segs)
        new_cns.write(os.path.join(args.output_dir,
                                   "%s-%d.cns" % (tumor_segs.sample_id, i + 1)))


P_import_theta = AP_subparsers.add_parser('import-theta',
        help=_cmd_import_theta.__doc__)
P_import_theta.add_argument("tumor_cns")
P_import_theta.add_argument("theta_results")
P_import_theta.add_argument("--ploidy", type=int, default=2,
        help="Ploidy of the sample cells. [Default: %(default)d]")
P_import_theta.add_argument('-d', '--output-dir', default='.',
        help="Output directory name.")
P_import_theta.set_defaults(func=_cmd_import_theta)


# export ----------------------------------------------------------------------

P_export = AP_subparsers.add_parser('export',
        help="""Convert CNVkit output files to another format.""")
P_export_subparsers = P_export.add_subparsers(
        help="Export formats (use with -h for more info).")


# SEG special case: segment coords don't match across samples
def _cmd_export_seg(args):
    """Convert segments to SEG format.

    Compatible with IGV and GenePattern.
    """
    outheader, outrows = export.export_seg(args.filenames)
    core.write_tsv(args.output, outrows, colnames=outheader)

P_export_seg = P_export_subparsers.add_parser('seg',
        help=_cmd_export_seg.__doc__)
P_export_seg.add_argument('filenames', nargs='+',
        help="""Segmented copy ratio data file(s) (*.cns), the output of the
                'segment' sub-command.""")
P_export_seg.add_argument('-o', '--output', help="Output file name.")
P_export_seg.set_defaults(func=_cmd_export_seg)


# Nexus "basic" special case: can only represent 1 sample
def _cmd_export_nb(args):
    """Convert log2 copy ratios to Nexus Copy Number "basic" format."""
    outheader, outrows = export.export_nexus_basic(args.filename)
    core.write_tsv(args.output, outrows, colnames=outheader)

P_export_nb = P_export_subparsers.add_parser('nexus-basic',
        help=_cmd_export_nb.__doc__)
P_export_nb.add_argument('filename',
        help="""Log2 copy ratio data file (*.cnr), the output of the 'fix'
                sub-command.""")
P_export_nb.add_argument('-o', '--output', help="Output file name.")
P_export_nb.set_defaults(func=_cmd_export_nb)


# BED special case: multiple samples's segments, like SEG
def _cmd_export_bed(args):
    """Convert segments to BED format.

    Input is a segmentation file (.cns) where, preferably, log2 ratios have
    already been adjusted to integer absolute values using the 'call' command.
    """
    outheader, outrows = export.export_bed(args.segments, args)
    core.write_tsv(args.output, outrows, colnames=outheader)

P_export_bed = P_export_subparsers.add_parser('bed',
        help=_cmd_export_bed.__doc__)
P_export_bed.add_argument('segments', nargs='+',
        help="""Segmented copy ratio data files (*.cns), the output of the
                'segment' or 'call' sub-commands.""")
P_export_bed.add_argument("-i", "--sample-id", metavar="LABEL",
        help="""Identifier to write in the 4th column of the BED file.
                [Default: use the sample ID, taken from the file name]""")
P_export_bed.add_argument("--ploidy", type=int, default=2,
        help="Ploidy of the sample cells. [Default: %(default)d]")
P_export_bed.add_argument("--show-neutral", action="store_true",
        help="""Write segmented regions of neutral copy number, in addition to
                copy number alterations. [Default: only output CNA regions]""")
P_export_bed.add_argument("-y", "--male-reference", action="store_true",
        help="""Was a male reference used?  If so, expect half ploidy on
                chrX and chrY; otherwise, only chrY has half ploidy.  In CNVkit,
                if a male reference was used, the "neutral" copy number (ploidy)
                of chrX is 1; chrY is haploid for either gender reference.""")
P_export_bed.add_argument('-o', '--output', help="Output file name.")
P_export_bed.set_defaults(func=_cmd_export_bed)


# FreeBayes/BED special case: multiple samples's segments, like SEG
def _cmd_export_fb(args):
    """[DEPRECATED] Convert segments to FreeBayes --cnv-map format (BED-like).

    Generates an input file for use with FreeBayes's --cnv-map option.

    Input is a segmentation file (.cns). This may be imported from THetA to
    account for normal-cell contamination and subclonal tumor cell population
    structure; otherwise, the --purity argument provides a simpler adjustment.
    """
    outheader, outrows = export.export_freebayes(args.segments, args)
    core.write_tsv(args.output, outrows, colnames=outheader)

P_export_fb = P_export_subparsers.add_parser('freebayes',
        help=_cmd_export_fb.__doc__)
P_export_fb.add_argument('segments', nargs='+',
        help="""Segmented copy ratio data files (*.cns), the output of the
                'segment' sub-command.""")
P_export_fb.add_argument("-i", "--sample-id",
        help="Sample name, as FreeBayes should see it.")
# Arguments to drop in favor of 'call':
P_export_fb.add_argument("--ploidy", type=int, default=2,
        help="Ploidy of the sample cells. [Default: %(default)d]")
P_export_fb.add_argument("--purity", type=float,
        help="Estimated tumor cell purity or cellularity.")
P_export_fb.add_argument("-g", "--gender",
        choices=('m', 'male', 'Male', 'f', 'female', 'Female'),
        help="""Specify the sample's gender as male or female. (Otherwise
                guessed from chrX copy number).""")
# /
P_export_fb.add_argument("-y", "--male-reference", action="store_true",
        help="""Was a male reference used?  If so, expect half ploidy on
                chrX and chrY; otherwise, only chrY has half ploidy.  In CNVkit,
                if a male reference was used, the "neutral" copy number (ploidy)
                of chrX is 1; chrY is haploid for either gender reference.""")
P_export_fb.add_argument('-o', '--output', help="Output file name.")
P_export_fb.set_defaults(func=_cmd_export_fb)


# THetA special case: takes tumor .cns and normal .cnr or reference.cnn
def _cmd_export_theta(args):
    """Convert segments to THetA2 input file format (*.input)."""
    outheader, outrows = export.export_theta(args.tumor_segment,
                                             args.normal_reference)
    # if not args.output:
    #     args.output = tumor_segs.sample_id + ".input"
    core.write_tsv(args.output, outrows, colnames=outheader)

P_export_theta = P_export_subparsers.add_parser('theta',
        help=_cmd_export_theta.__doc__)
P_export_theta.add_argument('tumor_segment',
        help="""Tumor-sample segmentation file from CNVkit (.cns).""")
P_export_theta.add_argument('normal_reference',
        help="""Reference copy number profile (.cnn), or normal-sample bin-level
                log2 copy ratios (.cnr).""")
P_export_theta.add_argument('-o', '--output', help="Output file name.")
P_export_theta.set_defaults(func=_cmd_export_theta)


# All else: export any number of .cnr or .cns files

for fmt_key, fmt_descr in (
    ('cdt', "Convert log2 ratios to CDT format. Compatible with Java TreeView."),
    ('jtv', "Convert log2 ratios to Java TreeView's native format."),
    # Not implemented yet:
    # 'multi' (Nexus Copy Number "multi1")
    # 'gct' (GenePattern).
):
    def _cmd_export_simple(args):
        sample_ids = list(map(core.fbase, args.filenames))
        rows = export.merge_samples(args.filenames)
        formatter = export.EXPORT_FORMATS[fmt_key]
        outheader, outrows = formatter(sample_ids, rows)
        core.write_tsv(args.output, outrows, colnames=outheader)

    P_export_simple = P_export_subparsers.add_parser(fmt_key, help=fmt_descr)
    P_export_simple.add_argument('filenames', nargs='+',
            help="""Log2 copy ratio data file(s) (*.cnr), the output of the
                    'fix' sub-command.""")
    P_export_simple.add_argument('-o', '--output', help="Output file name.")
    P_export_simple.set_defaults(func=_cmd_export_simple)


# version ---------------------------------------------------------------------

def print_version(_args):
    """Display this program's version."""
    print(__version__)


P_version = AP_subparsers.add_parser('version', help=print_version.__doc__)
P_version.set_defaults(func=print_version)


# _____________________________________________________________________________
# Shim for command-line execution

def parse_args(args=None):
    """Parse the command line."""
    return AP.parse_args(args=args)<|MERGE_RESOLUTION|>--- conflicted
+++ resolved
@@ -666,9 +666,8 @@
     if args.purity and not 0.0 < args.purity <= 1.0:
         raise RuntimeError("Purity must be between 0 and 1.")
 
-    segments = CNA.read(args.segment)
-    is_sample_female = core.guess_xx(segments, args.male_reference,
-                                     verbose=False)
+    segments = _CNA.read(args.segment)
+    is_sample_female = segments.guess_xx(args.male_reference, verbose=False)
     if args.gender:
         is_sample_female_given = (args.gender in ["f", "female"])
         if is_sample_female != is_sample_female_given:
@@ -1278,15 +1277,9 @@
 
     # Calculate all metrics
     outrows = []
-<<<<<<< HEAD
-    for probes_fname, segs_fname in zip(args.coverages, args.segments):
-        probes = _CNA.read(probes_fname)
+    for probes_fname, segs_fname in zip(args.cnarrays, args.segments):
+        cnarr = _CNA.read(probes_fname)
         segments = _CNA.read(segs_fname)
-=======
-    for probes_fname, segs_fname in zip(args.cnarrays, args.segments):
-        cnarr = CNA.read(probes_fname)
-        segments = CNA.read(segs_fname)
->>>>>>> d1ba5cae
         values = metrics.ests_of_scale(
             metrics.probe_deviations_from_segments(cnarr, segments))
         outrows.append([core.rbase(probes_fname), len(segments)] +
@@ -1330,12 +1323,11 @@
     """Compute segment-level metrics from bin-level log2 ratios."""
     # Calculate all metrics
     outrows = []
-    cnarr = CNA.read(args.cnarray)
-    # cnarr.drop_low_coverage()
-    segarr = CNA.read(args.segments)
+    cnarr = _CNA.read(args.cnarray)
+    cnarr.drop_low_coverage()
+    segarr = _CNA.read(args.segments)
     stats = {}
-    deviations = [segbins['coverage'] - segment['coverage']
-                  # segbins['log2'] - segment['log2']
+    deviations = [segbins['log2'] - segment['log2']
                   for segment, segbins in  cnarr.by_segment(segarr)]
     # Measures of spread
     for statname, option, func in (
@@ -1368,19 +1360,19 @@
     """Confidence interval, estimated by bootstrap."""
     out_cns_ci = []
     for _segment, bins in cnarr.by_segment(segarr):
-        # cnarr.drop_low_coverage()
         k = len(bins)
         if k == 0:
+            out_cns_ci.append("NA")
             continue
         # Bootstrap for CI
         rand_indices = np.random.random_integers(0, k - 1, (100, k))
-        bootstraps = bins.data.take(rand_indices)
+        bootstraps = [bins.data.take(idx) for idx in rand_indices]
         # Recalculate segment means
-        if "weight" in bins:
-            bootstrap_dist = [np.average(boot["coverage"], weights=boot["weight"])
+        if 'weight' in bins:
+            bootstrap_dist = [np.average(boot['log2'], weights=boot['weight'])
                                 for boot in bootstraps]
         else:
-            bootstrap_dist = [boot["coverage"].mean() for boot in bootstraps]
+            bootstrap_dist = [boot['log2'].mean() for boot in bootstraps]
         ci = np.percentile(bootstrap_dist, [2.5, 97.5])
         out_cns_ci.append("%s,%s" % tuple(ci))
     return out_cns_ci
@@ -1392,9 +1384,10 @@
     for _segment, bins in cnarr.by_segment(segarr):
         k = len(bins)
         if k == 0:
+            out_cns_ci.append("NA")
             continue
         # ENH: weighted percentile
-        pi = np.percentile(bins["coverage"], [2.5, 97.5])
+        pi = np.percentile(bins['log2'], [2.5, 97.5])
         out_cns_pi.append("%s,%s" % tuple(pi))
     return out_cns_pi
 
